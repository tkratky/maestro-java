<?xml version="1.0" encoding="UTF-8"?>
<!--
  ~  Copyright 2017 Otavio R. Piske <angusyoung@gmail.com>
  ~
  ~  Licensed under the Apache License, Version 2.0 (the "License");
  ~  you may not use this normalizedFile except in compliance with the License.
  ~  You may obtain a copy of the License at
  ~
  ~  http://www.apache.org/licenses/LICENSE-2.0
  ~
  ~  Unless required by applicable law or agreed to in writing, software
  ~  distributed under the License is distributed on an "AS IS" BASIS,
  ~  WITHOUT WARRANTIES OR CONDITIONS OF ANY KIND, either express or implied.
  ~  See the License for the specific language governing permissions and
  ~  limitations under the License.
  -->

<project xmlns="http://maven.apache.org/POM/4.0.0"
         xmlns:xsi="http://www.w3.org/2001/XMLSchema-instance"
         xsi:schemaLocation="http://maven.apache.org/POM/4.0.0 http://maven.apache.org/xsd/maven-4.0.0.xsd">
    <modelVersion>4.0.0</modelVersion>

    <groupId>net.orpiske</groupId>
    <artifactId>maestro-java</artifactId>
<<<<<<< HEAD
    <version>1.1.2</version>
=======
    <packaging>pom</packaging>
    <version>1.2.0-SNAPSHOT</version>
    <properties>
        <api.version.site>1.2</api.version.site>
    </properties>
>>>>>>> 93114269

    <repositories>
        <repository>
            <id>Eclipse Paho Repo</id>
            <url>https://repo.eclipse.org/content/repositories/paho-releases/</url>
        </repository>

        <repository>
            <id>orpiske-repo</id>
            <url>https://dl.bintray.com/orpiske/libs-release</url>
        </repository>

    </repositories>

    <scm>
        <developerConnection>scm:git:git@github.com:orpiske/maestro-java.git</developerConnection>
        <url>https://github.com/orpiske/maestro-java</url>
        <tag>HEAD</tag>
    </scm>

    <licenses>
        <license>
            <name>The Apache Software License, Version 2.0</name>
            <url>http://www.apache.org/licenses/LICENSE-2.0.txt</url>
            <distribution>manual</distribution>
            <comments>A business-friendly OSS license</comments>
        </license>
    </licenses>

    <modules>
        <module>maestro-common</module>
        <module>maestro-contrib</module>
        <module>maestro-reports</module>
        <module>maestro-client</module>
        <module>maestro-cli</module>
        <module>maestro-tests</module>
        <module>maestro-exporter</module>
        <module>maestro-workers</module>
        <module>maestro-worker</module>
        <module>maestro-test-scripts</module>
    </modules>

    <profiles>
        <profile>
            <id>Delivery</id>
            <activation>
                <activeByDefault>false</activeByDefault>
            </activation>

            <distributionManagement>
                <repository>
                    <id>bintray-orpiske-libs-release</id>
                    <name>orpiske-libs-release</name>
                    <url>https://api.bintray.com/maven/orpiske/libs-release/maestro-java/;publish=1</url>
                </repository>
            </distributionManagement>
        </profile>


        <profile>
            <id>Site</id>
            <activation>
                <activeByDefault>false</activeByDefault>
            </activation>
            <build>
                <plugins>
                    <plugin>
                        <groupId>org.apache.maven.plugins</groupId>
                        <artifactId>maven-site-plugin</artifactId>
                        <version>3.6</version>
                        <dependencies>
                            <dependency>
                                <groupId>org.apache.maven.wagon</groupId>
                                <artifactId>wagon-ssh</artifactId>
                                <version>3.0.0</version>
                            </dependency>
                        </dependencies>
                    </plugin>
                </plugins>
            </build>

            <distributionManagement>
                <site>
                    <id>orpiske.net</id>
                    <name>maestro-java</name>
                    <url>${orpiske.site}/files/javadoc/maestro-java-${api.version.site}/</url>
                </site>
            </distributionManagement>

            <reporting>
                <plugins>
                    <plugin>
                        <groupId>org.apache.maven.plugins</groupId>
                        <artifactId>maven-javadoc-plugin</artifactId>
                        <version>3.0.0-M1</version>

                        <configuration>
                            <!-- force links to Java 8 documentation (should happen automatically
                                but doesn't) -->
                            <javaApiLinks>
                                <property>
                                    <name>api_1.8</name>
                                    <value>https://docs.oracle.com/javase/8/docs/api/</value>
                                </property>
                            </javaApiLinks>
                            <!-- add license notice -->
                            <bottom>
                                <![CDATA[This documentation was released into the public domain.]]>
                            </bottom>
                            <tags>
                                <tag>
                                    <name>apiNote</name>
                                    <placement>a</placement>
                                    <head>API Note:</head>
                                </tag>
                                <tag>
                                    <name>implSpec</name>
                                    <placement>a</placement>
                                    <head>Implementation Requirements:</head>
                                </tag>
                                <tag>
                                    <name>implNote</name>
                                    <placement>a</placement>
                                    <head>Implementation Note:</head>
                                </tag>
                                <tag><name>param</name></tag>
                                <tag><name>return</name></tag>
                                <tag><name>throws</name></tag>
                                <tag><name>since</name></tag>
                                <tag><name>version</name></tag>
                                <tag><name>serialData</name></tag>
                                <tag><name>see</name></tag>
                            </tags>
                        </configuration>
                    </plugin>

                </plugins>
            </reporting>

        </profile>
    </profiles>


</project><|MERGE_RESOLUTION|>--- conflicted
+++ resolved
@@ -3,7 +3,7 @@
   ~  Copyright 2017 Otavio R. Piske <angusyoung@gmail.com>
   ~
   ~  Licensed under the Apache License, Version 2.0 (the "License");
-  ~  you may not use this normalizedFile except in compliance with the License.
+  ~  you may not use this file except in compliance with the License.
   ~  You may obtain a copy of the License at
   ~
   ~  http://www.apache.org/licenses/LICENSE-2.0
@@ -22,15 +22,11 @@
 
     <groupId>net.orpiske</groupId>
     <artifactId>maestro-java</artifactId>
-<<<<<<< HEAD
-    <version>1.1.2</version>
-=======
     <packaging>pom</packaging>
     <version>1.2.0-SNAPSHOT</version>
     <properties>
         <api.version.site>1.2</api.version.site>
     </properties>
->>>>>>> 93114269
 
     <repositories>
         <repository>
